--- conflicted
+++ resolved
@@ -294,10 +294,6 @@
             ++expected_id;
             ++expected_parent;
         }
-<<<<<<< HEAD
-
-=======
->>>>>>> e3083062
     }
 }
 
@@ -314,16 +310,11 @@
         is << "4 1 14.566132 34.873772 7.857000 0.717830 1\n";
 
         std::vector<cell_record> cells;
-<<<<<<< HEAD
         for (auto c : get_cell_records<swc_io_raw>(is)) {
-=======
-        for (auto c : cell_record_range_raw(is)) {
->>>>>>> e3083062
             cells.push_back(c);
         }
 
         EXPECT_EQ(4u, cells.size());
-<<<<<<< HEAD
 
         bool entered = false;
         auto citer = cells.begin();
@@ -382,7 +373,5 @@
         } catch (const swc_parse_error &e) {
             EXPECT_EQ(3u, e.lineno());
         }
-=======
->>>>>>> e3083062
     }
 }