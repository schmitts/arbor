#pragma once

#include <algorithm>
#include <iostream>
#include <type_traits>
#include <vector>

#include <cassert>

#include <mpi.h>

#include <algorithms.hpp>
#include <communication/gathered_vector.hpp>
<<<<<<< HEAD
=======
#include <util/debug.hpp>
>>>>>>> f7e4ff88

namespace nest {
namespace mc {
namespace mpi {

    // prototypes
    void init(int *argc, char ***argv);
    void finalize();
    bool is_root();
    int rank();
    int size();
    void barrier();
    bool ballot(bool vote);

    // type traits for automatically setting MPI_Datatype information
    // for C++ types
    template <typename T>
    struct mpi_traits {
        constexpr static size_t count() {
            return sizeof(T);
        }
        constexpr static MPI_Datatype mpi_type() {
            return MPI_CHAR;
        }
        constexpr static bool is_mpi_native_type() {
            return false;
        }
    };

    #define MAKE_TRAITS(T,M)     \
    template <>                 \
    struct mpi_traits<T> {  \
        constexpr static size_t count()            { return 1; } \
        /* constexpr */ static MPI_Datatype mpi_type()   { return M; } \
        constexpr static bool is_mpi_native_type() { return true; } \
    };

    MAKE_TRAITS(double, MPI_DOUBLE)
    MAKE_TRAITS(float,  MPI_FLOAT)
    MAKE_TRAITS(int,    MPI_INT)
    MAKE_TRAITS(long int, MPI_LONG)
    MAKE_TRAITS(char,   MPI_CHAR)
    MAKE_TRAITS(size_t, MPI_UNSIGNED_LONG)
    static_assert(sizeof(size_t)==sizeof(unsigned long),
                  "size_t and unsigned long are not equivalent");

    // Gather individual values of type T from each rank into a std::vector on
    // the root rank.
    // T must be trivially copyable
    template<typename T>
    std::vector<T> gather(T value, int root) {
        static_assert(
            true,//std::is_trivially_copyable<T>::value,
            "gather can only be performed on trivally copyable types");

        using traits = mpi_traits<T>;
        auto buffer_size = (rank()==root) ? size() : 0;
        std::vector<T> buffer(buffer_size);

        MPI_Gather( &value,        traits::count(), traits::mpi_type(), // send buffer
                    buffer.data(), traits::count(), traits::mpi_type(), // receive buffer
                    root, MPI_COMM_WORLD);

        return buffer;
    }

    // Gather individual values of type T from each rank into a std::vector on
    // the every rank.
    // T must be trivially copyable
    template <typename T>
    std::vector<T> gather_all(T value) {
        static_assert(
            true,//std::is_trivially_copyable<T>::value,
            "gather_all can only be performed on trivally copyable types");

        using traits = mpi_traits<T>;
        std::vector<T> buffer(size());

        MPI_Allgather( &value,        traits::count(), traits::mpi_type(), // send buffer
                       buffer.data(), traits::count(), traits::mpi_type(), // receive buffer
                       MPI_COMM_WORLD);

        return buffer;
    }

    template <typename T>
    std::vector<T> gather_all(const std::vector<T>& values) {
        static_assert(
            true,//std::is_trivially_copyable<T>::value,
            "gather_all can only be performed on trivally copyable types");

        using traits = mpi_traits<T>;
        auto counts = gather_all(int(values.size()));
        for (auto& c : counts) {
            c *= traits::count();
        }
        auto displs = algorithms::make_index(counts);

        std::vector<T> buffer(displs.back()/traits::count());

        MPI_Allgatherv(
            // send buffer
            values.data(), counts[rank()], traits::mpi_type(),
            // receive buffer
            buffer.data(), counts.data(), displs.data(), traits::mpi_type(),
            MPI_COMM_WORLD
        );

        return buffer;
    }

    /// Gather all of a distributed vector
    /// Retains the meta data (i.e. vector partition)
    template <typename T>
    gathered_vector<T> gather_all_with_partition(const std::vector<T>& values) {
        using gathered_type = gathered_vector<T>;
        using count_type = typename gathered_vector<T>::count_type;
        using traits = mpi_traits<T>;

        // We have to use int for the count and displs vectors instead
        // of count_type because these are used as arguments to MPI_Allgatherv
        // which expects int arguments.
        auto counts = gather_all(int(values.size()));
        for (auto& c : counts) {
            c *= traits::count();
        }
        auto displs = algorithms::make_index(counts);

        std::vector<T> buffer(displs.back()/traits::count());

        MPI_Allgatherv(
            // send buffer
            values.data(), counts[rank()], traits::mpi_type(),
            // receive buffer
            buffer.data(), counts.data(), displs.data(), traits::mpi_type(),
            MPI_COMM_WORLD
        );

<<<<<<< HEAD
=======
        for (auto& d : displs) {
            d /= traits::count();
        }

>>>>>>> f7e4ff88
        return gathered_type(
            std::move(buffer),
            std::vector<count_type>(displs.begin(), displs.end())
        );
    }

    template <typename T>
    T reduce(T value, MPI_Op op, int root) {
        using traits = mpi_traits<T>;
        static_assert(
            traits::is_mpi_native_type(),
            "can only perform reductions on MPI native types");

        T result;

        MPI_Reduce(&value, &result, 1, traits::mpi_type(), op, root, MPI_COMM_WORLD);

        return result;
    }

    template <typename T>
    T reduce(T value, MPI_Op op) {
        using traits = mpi_traits<T>;
        static_assert(
            traits::is_mpi_native_type(),
            "can only perform reductions on MPI native types");

        T result;

        MPI_Allreduce(&value, &result, 1, traits::mpi_type(), op, MPI_COMM_WORLD);

        return result;
    }

    template <typename T>
    std::pair<T,T> minmax(T value) {
        return {reduce<T>(value, MPI_MIN), reduce<T>(value, MPI_MAX)};
    }

    template <typename T>
    std::pair<T,T> minmax(T value, int root) {
        return {reduce<T>(value, MPI_MIN, root), reduce<T>(value, MPI_MAX, root)};
    }

    template <typename T>
    T broadcast(T value, int root) {
        static_assert(
            true,//std::is_trivially_copyable<T>::value,
            "broadcast can only be performed on trivally copyable types");

        using traits = mpi_traits<T>;

        MPI_Bcast(&value, traits::count(), traits::mpi_type(), root, MPI_COMM_WORLD);

        return value;
    }

    template <typename T>
    T broadcast(int root) {
        static_assert(
            true,//std::is_trivially_copyable<T>::value,
            "broadcast can only be performed on trivally copyable types");

        using traits = mpi_traits<T>;
        T value;

        MPI_Bcast(&value, traits::count(), traits::mpi_type(), root, MPI_COMM_WORLD);

        return value;
    }

} // namespace mpi
} // namespace mc
} // namespace nest<|MERGE_RESOLUTION|>--- conflicted
+++ resolved
@@ -11,10 +11,7 @@
 
 #include <algorithms.hpp>
 #include <communication/gathered_vector.hpp>
-<<<<<<< HEAD
-=======
 #include <util/debug.hpp>
->>>>>>> f7e4ff88
 
 namespace nest {
 namespace mc {
@@ -153,13 +150,10 @@
             MPI_COMM_WORLD
         );
 
-<<<<<<< HEAD
-=======
         for (auto& d : displs) {
             d /= traits::count();
         }
 
->>>>>>> f7e4ff88
         return gathered_type(
             std::move(buffer),
             std::vector<count_type>(displs.begin(), displs.end())
